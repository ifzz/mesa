--- conflicted
+++ resolved
@@ -121,20 +121,6 @@
 PIPE_FORMAT_R1_UNORM              , compressed, 8,  1, x8  ,     ,     ,     , x001, rgb
 
 # Compressed formats
-<<<<<<< HEAD
-PIPE_FORMAT_DXT1_RGB              , compressed, 4, 4, x64 ,     ,     ,     , xyz1, rgb
-PIPE_FORMAT_DXT1_RGBA             , compressed, 4, 4, x64 ,     ,     ,     , xyzw, rgb
-PIPE_FORMAT_DXT3_RGBA             , compressed, 4, 4, x128,     ,     ,     , xyzw, rgb
-PIPE_FORMAT_DXT5_RGBA             , compressed, 4, 4, x128,     ,     ,     , xyzw, rgb
-PIPE_FORMAT_DXT1_SRGB             , compressed, 4, 4, x64 ,     ,     ,     , xyz1, srgb
-PIPE_FORMAT_DXT1_SRGBA            , compressed, 4, 4, x64 ,     ,     ,     , xyzw, srgb
-PIPE_FORMAT_DXT3_SRGBA            , compressed, 4, 4, x128,     ,     ,     , xyzw, srgb
-PIPE_FORMAT_DXT5_SRGBA            , compressed, 4, 4, x128,     ,     ,     , xyzw, srgb
-PIPE_FORMAT_RGTC1_UNORM           , compressed, 4, 4, x64,      ,     ,     , x001, rgb
-PIPE_FORMAT_RGTC1_SNORM           , compressed, 4, 4, x64,      ,     ,     , x001, rgb
-PIPE_FORMAT_RGTC2_UNORM           , compressed, 4, 4, x128,     ,     ,     , xy01, rgb
-PIPE_FORMAT_RGTC2_SNORM           , compressed, 4, 4, x128,     ,     ,     , xy01, rgb
-=======
 # - http://en.wikipedia.org/wiki/S3_Texture_Compression
 # - http://www.opengl.org/registry/specs/EXT/texture_compression_s3tc.txt
 # - http://www.opengl.org/registry/specs/ARB/texture_compression_rgtc.txt
@@ -147,7 +133,11 @@
 PIPE_FORMAT_DXT1_SRGBA            , s3tc, 4, 4, x64 ,     ,     ,     , xyzw, srgb
 PIPE_FORMAT_DXT3_SRGBA            , s3tc, 4, 4, x128,     ,     ,     , xyzw, srgb
 PIPE_FORMAT_DXT5_SRGBA            , s3tc, 4, 4, x128,     ,     ,     , xyzw, srgb
->>>>>>> 5fa09846
+
+PIPE_FORMAT_RGTC1_UNORM           , rgtc, 4, 4, x64,      ,     ,     , x001, rgb
+PIPE_FORMAT_RGTC1_SNORM           , rgtc, 4, 4, x64,      ,     ,     , x001, rgb
+PIPE_FORMAT_RGTC2_UNORM           , rgtc, 4, 4, x128,     ,     ,     , xy01, rgb
+PIPE_FORMAT_RGTC2_SNORM           , rgtc, 4, 4, x128,     ,     ,     , xy01, rgb
 
 # Straightforward D3D10-like formats (also used for 
 # vertex buffer element description)

--- conflicted
+++ resolved
@@ -732,26 +732,11 @@
 {
    switch (cursor.option) {
    case nir_cursor_before_block:
-<<<<<<< HEAD
-      if (exec_list_is_empty(&cursor.block->instr_list)) {
-         /* Empty block.  After is as good as before. */
-         cursor.option = nir_cursor_after_block;
-      } else {
-         /* Try to switch to after the previous block if there is one.
-          * (This isn't likely, but it can happen.)
-          */
-         nir_cf_node *prev_node = nir_cf_node_prev(&cursor.block->cf_node);
-         if (prev_node && prev_node->type == nir_cf_node_block) {
-            cursor.block = nir_cf_node_as_block(prev_node);
-            cursor.option = nir_cursor_after_block;
-         }
-=======
       assert(nir_cf_node_prev(&cursor.block->cf_node) == NULL ||
              nir_cf_node_prev(&cursor.block->cf_node)->type != nir_cf_node_block);
       if (exec_list_is_empty(&cursor.block->instr_list)) {
          /* Empty block.  After is as good as before. */
          cursor.option = nir_cursor_after_block;
->>>>>>> 22b343a8
       }
       return cursor;
 

/*
 * Mesa 3-D graphics library
 * Version:  6.5.3
 *
 * Copyright (C) 1999-2007  Brian Paul   All Rights Reserved.
 *
 * Permission is hereby granted, free of charge, to any person obtaining a
 * copy of this software and associated documentation files (the "Software"),
 * to deal in the Software without restriction, including without limitation
 * the rights to use, copy, modify, merge, publish, distribute, sublicense,
 * and/or sell copies of the Software, and to permit persons to whom the
 * Software is furnished to do so, subject to the following conditions:
 *
 * The above copyright notice and this permission notice shall be included
 * in all copies or substantial portions of the Software.
 *
 * THE SOFTWARE IS PROVIDED "AS IS", WITHOUT WARRANTY OF ANY KIND, EXPRESS
 * OR IMPLIED, INCLUDING BUT NOT LIMITED TO THE WARRANTIES OF MERCHANTABILITY,
 * FITNESS FOR A PARTICULAR PURPOSE AND NONINFRINGEMENT.  IN NO EVENT SHALL
 * BRIAN PAUL BE LIABLE FOR ANY CLAIM, DAMAGES OR OTHER LIABILITY, WHETHER IN
 * AN ACTION OF CONTRACT, TORT OR OTHERWISE, ARISING FROM, OUT OF OR IN
 * CONNECTION WITH THE SOFTWARE OR THE USE OR OTHER DEALINGS IN THE SOFTWARE.
 */

/**
 * \file program.c
 * Vertex and fragment program support functions.
 * \author Brian Paul
 */


/**
 * \mainpage Mesa vertex and fragment program module
 *
 * This module or directory contains most of the code for vertex and
 * fragment programs and shaders, including state management, parsers,
 * and (some) software routines for executing programs
 */

#ifndef PROGRAM_H
#define PROGRAM_H

#include "main/mtypes.h"


extern struct gl_program _mesa_DummyProgram;


extern void
_mesa_init_program(GLcontext *ctx);

extern void
_mesa_free_program_data(GLcontext *ctx);

extern void
_mesa_update_default_objects_program(GLcontext *ctx);

extern void
_mesa_set_program_error(GLcontext *ctx, GLint pos, const char *string);

extern const GLubyte *
_mesa_find_line_column(const GLubyte *string, const GLubyte *pos,
                       GLint *line, GLint *col);


extern struct gl_program *
_mesa_init_vertex_program(GLcontext *ctx,
                          struct gl_vertex_program *prog,
                          GLenum target, GLuint id);

extern struct gl_program *
_mesa_init_fragment_program(GLcontext *ctx,
                            struct gl_fragment_program *prog,
                            GLenum target, GLuint id);

extern struct gl_program *
_mesa_new_program(GLcontext *ctx, GLenum target, GLuint id);

extern void
_mesa_delete_program(GLcontext *ctx, struct gl_program *prog);

extern struct gl_program *
_mesa_lookup_program(GLcontext *ctx, GLuint id);

extern void
_mesa_reference_program(GLcontext *ctx,
                        struct gl_program **ptr,
                        struct gl_program *prog);

static INLINE void
_mesa_reference_vertprog(GLcontext *ctx,
                         struct gl_vertex_program **ptr,
                         struct gl_vertex_program *prog)
{
   _mesa_reference_program(ctx, (struct gl_program **) ptr,
                           (struct gl_program *) prog);
}

static INLINE void
_mesa_reference_fragprog(GLcontext *ctx,
                         struct gl_fragment_program **ptr,
                         struct gl_fragment_program *prog)
{
   _mesa_reference_program(ctx, (struct gl_program **) ptr,
                           (struct gl_program *) prog);
}

extern struct gl_program *
_mesa_clone_program(GLcontext *ctx, const struct gl_program *prog);

extern  GLboolean
_mesa_insert_instructions(struct gl_program *prog, GLuint start, GLuint count);

<<<<<<< HEAD
extern  GLboolean
_mesa_delete_instructions(struct gl_program *prog, GLuint start, GLuint count);

=======
>>>>>>> e6887a57
extern struct gl_program *
_mesa_combine_programs(GLcontext *ctx,
                       const struct gl_program *progA,
                       const struct gl_program *progB);

extern GLint
_mesa_find_free_register(const struct gl_program *prog, GLuint regFile);



#endif /* PROGRAM_H */<|MERGE_RESOLUTION|>--- conflicted
+++ resolved
@@ -111,12 +111,9 @@
 extern  GLboolean
 _mesa_insert_instructions(struct gl_program *prog, GLuint start, GLuint count);
 
-<<<<<<< HEAD
 extern  GLboolean
 _mesa_delete_instructions(struct gl_program *prog, GLuint start, GLuint count);
 
-=======
->>>>>>> e6887a57
 extern struct gl_program *
 _mesa_combine_programs(GLcontext *ctx,
                        const struct gl_program *progA,

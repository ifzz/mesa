--- conflicted
+++ resolved
@@ -1404,46 +1404,4 @@
    }
 
    return prog;
-<<<<<<< HEAD
-=======
-}
-
-
-
-/**
- * If _MaintainTexEnvProgram is set we'll generate a fragment program that
- * implements the current texture env/combine mode.
- * This function generates that program and puts it into effect.
- *
- * XXX: remove this function.  currently only called by some drivers,
- * not by mesa core.  We now handle this properly from inside mesa.
- */
-void
-_mesa_UpdateTexEnvProgram( GLcontext *ctx )
-{
-   const struct gl_fragment_program *prev = ctx->FragmentProgram._Current;
-	
-   ASSERT(ctx->FragmentProgram._MaintainTexEnvProgram);
-
-   /* If a conventional fragment program/shader isn't in effect... */
-   if (!ctx->FragmentProgram._Enabled &&
-       (!ctx->Shader.CurrentProgram ||
-        !ctx->Shader.CurrentProgram->FragmentProgram) ) 
-   {
-      struct gl_fragment_program *newProg;
-
-      newProg = _mesa_get_fixed_func_fragment_program(ctx);
-
-      _mesa_reference_fragprog(ctx, &ctx->FragmentProgram._Current, newProg);
-      _mesa_reference_fragprog(ctx, &ctx->FragmentProgram._TexEnvProgram, newProg);
-   } 
-
-   /* Tell the driver about the change.  Could define a new target for
-    * this?
-    */
-   if (ctx->FragmentProgram._Current != prev && ctx->Driver.BindProgram) {
-      ctx->Driver.BindProgram(ctx, GL_FRAGMENT_PROGRAM_ARB,
-                         (struct gl_program *) ctx->FragmentProgram._Current);
-   }
->>>>>>> ee4c921b
 }
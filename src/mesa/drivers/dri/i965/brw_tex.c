/*
 Copyright (C) Intel Corp.  2006.  All Rights Reserved.
 Intel funded Tungsten Graphics (http://www.tungstengraphics.com) to
 develop this 3D driver.
 
 Permission is hereby granted, free of charge, to any person obtaining
 a copy of this software and associated documentation files (the
 "Software"), to deal in the Software without restriction, including
 without limitation the rights to use, copy, modify, merge, publish,
 distribute, sublicense, and/or sell copies of the Software, and to
 permit persons to whom the Software is furnished to do so, subject to
 the following conditions:
 
 The above copyright notice and this permission notice (including the
 next paragraph) shall be included in all copies or substantial
 portions of the Software.
 
 THE SOFTWARE IS PROVIDED "AS IS", WITHOUT WARRANTY OF ANY KIND,
 EXPRESS OR IMPLIED, INCLUDING BUT NOT LIMITED TO THE WARRANTIES OF
 MERCHANTABILITY, FITNESS FOR A PARTICULAR PURPOSE AND NONINFRINGEMENT.
 IN NO EVENT SHALL THE COPYRIGHT OWNER(S) AND/OR ITS SUPPLIERS BE
 LIABLE FOR ANY CLAIM, DAMAGES OR OTHER LIABILITY, WHETHER IN AN ACTION
 OF CONTRACT, TORT OR OTHERWISE, ARISING FROM, OUT OF OR IN CONNECTION
 WITH THE SOFTWARE OR THE USE OR OTHER DEALINGS IN THE SOFTWARE.
 
 **********************************************************************/
 /*
  * Authors:
  *   Keith Whitwell <keith@tungstengraphics.com>
  */
        

#include "glheader.h"
#include "mtypes.h"
#include "imports.h"
#include "simple_list.h"
#include "enums.h"
#include "image.h"
#include "teximage.h"
#include "texstore.h"
#include "texformat.h"
#include "texmem.h"

#include "intel_context.h"
#include "intel_ioctl.h"
#include "intel_regions.h"
#include "intel_tex.h"
#include "brw_context.h"
#include "brw_defines.h"


<<<<<<< HEAD


static const struct gl_texture_format *
brwChooseTextureFormat( GLcontext *ctx, GLint internalFormat,
			 GLenum srcFormat, GLenum srcType )
{
   switch ( internalFormat ) {
   case 4:
   case GL_RGBA:
   case GL_COMPRESSED_RGBA:
      if (srcFormat == GL_BGRA && srcType == GL_UNSIGNED_SHORT_4_4_4_4_REV)
	 return &_mesa_texformat_argb4444;
      else if (srcFormat == GL_BGRA && srcType == GL_UNSIGNED_SHORT_1_5_5_5_REV)
	 return &_mesa_texformat_argb1555;
      else if ((srcFormat == GL_RGBA && srcType == GL_UNSIGNED_INT_8_8_8_8_REV) ||
	       (srcFormat == GL_RGBA && srcType == GL_UNSIGNED_BYTE) ||
	       (srcFormat == GL_ABGR_EXT && srcType == GL_UNSIGNED_INT_8_8_8_8)) 
	 return &_mesa_texformat_rgba8888_rev;
      else
	 return &_mesa_texformat_argb8888;

   case GL_RGBA8:
   case GL_RGB10_A2:
   case GL_RGBA12:
   case GL_RGBA16:
      return &_mesa_texformat_argb8888; 

   case GL_RGB8:
   case GL_RGB10:
   case GL_RGB12:
   case GL_RGB16:
      /* Broadwater doesn't support RGB888 textures, so these must be
       * stored as ARGB.
       */
      return &_mesa_texformat_argb8888;

   case 3:
   case GL_COMPRESSED_RGB:
   case GL_RGB:
      if (srcFormat == GL_RGB &&
	  srcType == GL_UNSIGNED_SHORT_5_6_5)
	 return &_mesa_texformat_rgb565;
      else
	 return &_mesa_texformat_argb8888;


   case GL_RGB5:
   case GL_RGB5_A1:
      return &_mesa_texformat_argb1555;

   case GL_R3_G3_B2:
   case GL_RGBA2:
   case GL_RGBA4:
   case GL_RGB4:
      return &_mesa_texformat_argb4444;

   case GL_ALPHA:
   case GL_ALPHA4:
   case GL_ALPHA8:
   case GL_ALPHA12:
   case GL_ALPHA16:
   case GL_COMPRESSED_ALPHA:
      return &_mesa_texformat_a8;

   case 1:
   case GL_LUMINANCE:
   case GL_LUMINANCE4:
   case GL_LUMINANCE8:
   case GL_LUMINANCE12:
   case GL_LUMINANCE16:
   case GL_COMPRESSED_LUMINANCE:
      return &_mesa_texformat_l8;

   case 2:
   case GL_LUMINANCE_ALPHA:
   case GL_LUMINANCE4_ALPHA4:
   case GL_LUMINANCE6_ALPHA2:
   case GL_LUMINANCE8_ALPHA8:
   case GL_LUMINANCE12_ALPHA4:
   case GL_LUMINANCE12_ALPHA12:
   case GL_LUMINANCE16_ALPHA16:
   case GL_COMPRESSED_LUMINANCE_ALPHA:
      return &_mesa_texformat_al88;

   case GL_INTENSITY:
   case GL_INTENSITY4:
   case GL_INTENSITY8:
   case GL_INTENSITY12:
   case GL_INTENSITY16:
   case GL_COMPRESSED_INTENSITY:
      return &_mesa_texformat_i8;

   case GL_YCBCR_MESA:
      if (srcType == GL_UNSIGNED_SHORT_8_8_MESA ||
	  srcType == GL_UNSIGNED_BYTE)
         return &_mesa_texformat_ycbcr;
      else
         return &_mesa_texformat_ycbcr_rev;

   case GL_COMPRESSED_RGB_FXT1_3DFX:
       return &_mesa_texformat_rgb_fxt1;
   case GL_COMPRESSED_RGBA_FXT1_3DFX:
       return &_mesa_texformat_rgba_fxt1;

   case GL_RGB_S3TC:
   case GL_RGB4_S3TC:
   case GL_COMPRESSED_RGB_S3TC_DXT1_EXT:
       return &_mesa_texformat_rgb_dxt1;

   case GL_COMPRESSED_RGBA_S3TC_DXT1_EXT:
       return &_mesa_texformat_rgba_dxt1;

   case GL_RGBA_S3TC:
   case GL_RGBA4_S3TC:
   case GL_COMPRESSED_RGBA_S3TC_DXT3_EXT:
       return &_mesa_texformat_rgba_dxt3;

   case GL_COMPRESSED_RGBA_S3TC_DXT5_EXT:
       return &_mesa_texformat_rgba_dxt5;

   case GL_DEPTH_COMPONENT:
   case GL_DEPTH_COMPONENT16:
   case GL_DEPTH_COMPONENT24:
   case GL_DEPTH_COMPONENT32:
      return &_mesa_texformat_z16;

   case GL_SRGB_EXT:
   case GL_SRGB8_EXT:
   case GL_SRGB_ALPHA_EXT:
   case GL_SRGB8_ALPHA8_EXT:
   case GL_SLUMINANCE_EXT:
   case GL_SLUMINANCE8_EXT:
   case GL_SLUMINANCE_ALPHA_EXT:
   case GL_SLUMINANCE8_ALPHA8_EXT:
   case GL_COMPRESSED_SRGB_EXT:
   case GL_COMPRESSED_SRGB_ALPHA_EXT:
   case GL_COMPRESSED_SLUMINANCE_EXT:
   case GL_COMPRESSED_SLUMINANCE_ALPHA_EXT:
	return &_mesa_texformat_srgba8;
   case GL_COMPRESSED_SRGB_S3TC_DXT1_EXT:
   case GL_COMPRESSED_SRGB_ALPHA_S3TC_DXT1_EXT:
   case GL_COMPRESSED_SRGB_ALPHA_S3TC_DXT3_EXT:
   case GL_COMPRESSED_SRGB_ALPHA_S3TC_DXT5_EXT:
     return &_mesa_texformat_srgb_dxt1;

   default:
      fprintf(stderr, "unexpected texture format %s in %s\n", 
	      _mesa_lookup_enum_by_nr(internalFormat),
	      __FUNCTION__);
      return NULL;
   }

   return NULL; /* never get here */
}


void brwInitTextureFuncs( struct dd_function_table *functions )
{
   functions->ChooseTextureFormat = brwChooseTextureFormat;
}

void brw_FrameBufferTexInit( struct brw_context *brw )
=======
void brw_FrameBufferTexInit( struct brw_context *brw,
			     struct intel_region *region )
>>>>>>> d3f7b463
{
   struct intel_context *intel = &brw->intel;
   GLcontext *ctx = &intel->ctx;
   struct gl_texture_object *obj;
   struct gl_texture_image *img;
   
   intel->frame_buffer_texobj = obj =
      ctx->Driver.NewTextureObject( ctx, (GLuint) -1, GL_TEXTURE_2D );

   obj->MinFilter = GL_NEAREST;
   obj->MagFilter = GL_NEAREST;

   img = ctx->Driver.NewTextureImage( ctx );

   _mesa_init_teximage_fields( ctx, GL_TEXTURE_2D, img,
			       region->pitch, region->height, 1, 0,
			       region->cpp == 4 ? GL_RGBA : GL_RGB );
   
   _mesa_set_tex_image( obj, GL_TEXTURE_2D, 0, img );
}

void brw_FrameBufferTexDestroy( struct brw_context *brw )
{
   if (brw->intel.frame_buffer_texobj != NULL)
      brw->intel.ctx.Driver.DeleteTexture( &brw->intel.ctx,
					   brw->intel.frame_buffer_texobj );
   brw->intel.frame_buffer_texobj = NULL;
}

/**
 * Finalizes all textures, completing any rendering that needs to be done
 * to prepare them.
 */
void brw_validate_textures( struct brw_context *brw )
{
   struct intel_context *intel = &brw->intel;
   int i;

   for (i = 0; i < BRW_MAX_TEX_UNIT; i++) {
      struct gl_texture_unit *texUnit = &brw->attribs.Texture->Unit[i];

      if (texUnit->_ReallyEnabled) {
	 intel_finalize_mipmap_tree(intel, i);
      }
   }
}<|MERGE_RESOLUTION|>--- conflicted
+++ resolved
@@ -49,173 +49,8 @@
 #include "brw_defines.h"
 
 
-<<<<<<< HEAD
-
-
-static const struct gl_texture_format *
-brwChooseTextureFormat( GLcontext *ctx, GLint internalFormat,
-			 GLenum srcFormat, GLenum srcType )
-{
-   switch ( internalFormat ) {
-   case 4:
-   case GL_RGBA:
-   case GL_COMPRESSED_RGBA:
-      if (srcFormat == GL_BGRA && srcType == GL_UNSIGNED_SHORT_4_4_4_4_REV)
-	 return &_mesa_texformat_argb4444;
-      else if (srcFormat == GL_BGRA && srcType == GL_UNSIGNED_SHORT_1_5_5_5_REV)
-	 return &_mesa_texformat_argb1555;
-      else if ((srcFormat == GL_RGBA && srcType == GL_UNSIGNED_INT_8_8_8_8_REV) ||
-	       (srcFormat == GL_RGBA && srcType == GL_UNSIGNED_BYTE) ||
-	       (srcFormat == GL_ABGR_EXT && srcType == GL_UNSIGNED_INT_8_8_8_8)) 
-	 return &_mesa_texformat_rgba8888_rev;
-      else
-	 return &_mesa_texformat_argb8888;
-
-   case GL_RGBA8:
-   case GL_RGB10_A2:
-   case GL_RGBA12:
-   case GL_RGBA16:
-      return &_mesa_texformat_argb8888; 
-
-   case GL_RGB8:
-   case GL_RGB10:
-   case GL_RGB12:
-   case GL_RGB16:
-      /* Broadwater doesn't support RGB888 textures, so these must be
-       * stored as ARGB.
-       */
-      return &_mesa_texformat_argb8888;
-
-   case 3:
-   case GL_COMPRESSED_RGB:
-   case GL_RGB:
-      if (srcFormat == GL_RGB &&
-	  srcType == GL_UNSIGNED_SHORT_5_6_5)
-	 return &_mesa_texformat_rgb565;
-      else
-	 return &_mesa_texformat_argb8888;
-
-
-   case GL_RGB5:
-   case GL_RGB5_A1:
-      return &_mesa_texformat_argb1555;
-
-   case GL_R3_G3_B2:
-   case GL_RGBA2:
-   case GL_RGBA4:
-   case GL_RGB4:
-      return &_mesa_texformat_argb4444;
-
-   case GL_ALPHA:
-   case GL_ALPHA4:
-   case GL_ALPHA8:
-   case GL_ALPHA12:
-   case GL_ALPHA16:
-   case GL_COMPRESSED_ALPHA:
-      return &_mesa_texformat_a8;
-
-   case 1:
-   case GL_LUMINANCE:
-   case GL_LUMINANCE4:
-   case GL_LUMINANCE8:
-   case GL_LUMINANCE12:
-   case GL_LUMINANCE16:
-   case GL_COMPRESSED_LUMINANCE:
-      return &_mesa_texformat_l8;
-
-   case 2:
-   case GL_LUMINANCE_ALPHA:
-   case GL_LUMINANCE4_ALPHA4:
-   case GL_LUMINANCE6_ALPHA2:
-   case GL_LUMINANCE8_ALPHA8:
-   case GL_LUMINANCE12_ALPHA4:
-   case GL_LUMINANCE12_ALPHA12:
-   case GL_LUMINANCE16_ALPHA16:
-   case GL_COMPRESSED_LUMINANCE_ALPHA:
-      return &_mesa_texformat_al88;
-
-   case GL_INTENSITY:
-   case GL_INTENSITY4:
-   case GL_INTENSITY8:
-   case GL_INTENSITY12:
-   case GL_INTENSITY16:
-   case GL_COMPRESSED_INTENSITY:
-      return &_mesa_texformat_i8;
-
-   case GL_YCBCR_MESA:
-      if (srcType == GL_UNSIGNED_SHORT_8_8_MESA ||
-	  srcType == GL_UNSIGNED_BYTE)
-         return &_mesa_texformat_ycbcr;
-      else
-         return &_mesa_texformat_ycbcr_rev;
-
-   case GL_COMPRESSED_RGB_FXT1_3DFX:
-       return &_mesa_texformat_rgb_fxt1;
-   case GL_COMPRESSED_RGBA_FXT1_3DFX:
-       return &_mesa_texformat_rgba_fxt1;
-
-   case GL_RGB_S3TC:
-   case GL_RGB4_S3TC:
-   case GL_COMPRESSED_RGB_S3TC_DXT1_EXT:
-       return &_mesa_texformat_rgb_dxt1;
-
-   case GL_COMPRESSED_RGBA_S3TC_DXT1_EXT:
-       return &_mesa_texformat_rgba_dxt1;
-
-   case GL_RGBA_S3TC:
-   case GL_RGBA4_S3TC:
-   case GL_COMPRESSED_RGBA_S3TC_DXT3_EXT:
-       return &_mesa_texformat_rgba_dxt3;
-
-   case GL_COMPRESSED_RGBA_S3TC_DXT5_EXT:
-       return &_mesa_texformat_rgba_dxt5;
-
-   case GL_DEPTH_COMPONENT:
-   case GL_DEPTH_COMPONENT16:
-   case GL_DEPTH_COMPONENT24:
-   case GL_DEPTH_COMPONENT32:
-      return &_mesa_texformat_z16;
-
-   case GL_SRGB_EXT:
-   case GL_SRGB8_EXT:
-   case GL_SRGB_ALPHA_EXT:
-   case GL_SRGB8_ALPHA8_EXT:
-   case GL_SLUMINANCE_EXT:
-   case GL_SLUMINANCE8_EXT:
-   case GL_SLUMINANCE_ALPHA_EXT:
-   case GL_SLUMINANCE8_ALPHA8_EXT:
-   case GL_COMPRESSED_SRGB_EXT:
-   case GL_COMPRESSED_SRGB_ALPHA_EXT:
-   case GL_COMPRESSED_SLUMINANCE_EXT:
-   case GL_COMPRESSED_SLUMINANCE_ALPHA_EXT:
-	return &_mesa_texformat_srgba8;
-   case GL_COMPRESSED_SRGB_S3TC_DXT1_EXT:
-   case GL_COMPRESSED_SRGB_ALPHA_S3TC_DXT1_EXT:
-   case GL_COMPRESSED_SRGB_ALPHA_S3TC_DXT3_EXT:
-   case GL_COMPRESSED_SRGB_ALPHA_S3TC_DXT5_EXT:
-     return &_mesa_texformat_srgb_dxt1;
-
-   default:
-      fprintf(stderr, "unexpected texture format %s in %s\n", 
-	      _mesa_lookup_enum_by_nr(internalFormat),
-	      __FUNCTION__);
-      return NULL;
-   }
-
-   return NULL; /* never get here */
-}
-
-
-void brwInitTextureFuncs( struct dd_function_table *functions )
-{
-   functions->ChooseTextureFormat = brwChooseTextureFormat;
-}
-
-void brw_FrameBufferTexInit( struct brw_context *brw )
-=======
 void brw_FrameBufferTexInit( struct brw_context *brw,
 			     struct intel_region *region )
->>>>>>> d3f7b463
 {
    struct intel_context *intel = &brw->intel;
    GLcontext *ctx = &intel->ctx;

/*
 * Mesa 3-D graphics library
<<<<<<< HEAD
 * Version:  7.0.3
=======
 * Version:  7.1
>>>>>>> d3f7b463
 *
 * Copyright (C) 1999-2007  Brian Paul   All Rights Reserved.
 *
 * Permission is hereby granted, free of charge, to any person obtaining a
 * copy of this software and associated documentation files (the "Software"),
 * to deal in the Software without restriction, including without limitation
 * the rights to use, copy, modify, merge, publish, distribute, sublicense,
 * and/or sell copies of the Software, and to permit persons to whom the
 * Software is furnished to do so, subject to the following conditions:
 *
 * The above copyright notice and this permission notice shall be included
 * in all copies or substantial portions of the Software.
 *
 * THE SOFTWARE IS PROVIDED "AS IS", WITHOUT WARRANTY OF ANY KIND, EXPRESS
 * OR IMPLIED, INCLUDING BUT NOT LIMITED TO THE WARRANTIES OF MERCHANTABILITY,
 * FITNESS FOR A PARTICULAR PURPOSE AND NONINFRINGEMENT.  IN NO EVENT SHALL
 * BRIAN PAUL BE LIABLE FOR ANY CLAIM, DAMAGES OR OTHER LIABILITY, WHETHER IN
 * AN ACTION OF CONTRACT, TORT OR OTHERWISE, ARISING FROM, OUT OF OR IN
 * CONNECTION WITH THE SOFTWARE OR THE USE OR OTHER DEALINGS IN THE SOFTWARE.
 *
 * Authors:
 *    Keith Whitwell <keith@tungstengraphics.com>
 *    Brian Paul
 */

#include "imports.h"
#include "bufferobj.h"
#include "context.h"
#include "colormac.h"
#include "mtypes.h"
#include "teximage.h"
#include "swrast.h"
#include "shader/prog_statevars.h"
#include "s_blend.h"
#include "s_context.h"
#include "s_lines.h"
#include "s_points.h"
#include "s_span.h"
#include "s_triangle.h"
#include "s_texfilter.h"


/**
 * Recompute the value of swrast->_RasterMask, etc. according to
 * the current context.  The _RasterMask field can be easily tested by
 * drivers to determine certain basic GL state (does the primitive need
 * stenciling, logic-op, fog, etc?).
 */
static void
_swrast_update_rasterflags( GLcontext *ctx )
{
   SWcontext *swrast = SWRAST_CONTEXT(ctx);
   GLbitfield rasterMask = 0;

   if (ctx->Color.AlphaEnabled)           rasterMask |= ALPHATEST_BIT;
   if (ctx->Color.BlendEnabled)           rasterMask |= BLEND_BIT;
   if (ctx->Depth.Test)                   rasterMask |= DEPTH_BIT;
   if (swrast->_FogEnabled)               rasterMask |= FOG_BIT;
   if (ctx->Scissor.Enabled)              rasterMask |= CLIP_BIT;
   if (ctx->Stencil.Enabled)              rasterMask |= STENCIL_BIT;
   if (ctx->Visual.rgbMode) {
      const GLuint colorMask = *((GLuint *) &ctx->Color.ColorMask);
      if (colorMask != 0xffffffff)        rasterMask |= MASKING_BIT;
      if (ctx->Color._LogicOpEnabled)     rasterMask |= LOGIC_OP_BIT;
      if (ctx->Texture._EnabledUnits)     rasterMask |= TEXTURE_BIT;
   }
   else {
      if (ctx->Color.IndexMask != 0xffffffff) rasterMask |= MASKING_BIT;
      if (ctx->Color.IndexLogicOpEnabled)     rasterMask |= LOGIC_OP_BIT;
   }

   if (   ctx->Viewport.X < 0
       || ctx->Viewport.X + ctx->Viewport.Width > (GLint) ctx->DrawBuffer->Width
       || ctx->Viewport.Y < 0
       || ctx->Viewport.Y + ctx->Viewport.Height > (GLint) ctx->DrawBuffer->Height) {
      rasterMask |= CLIP_BIT;
   }

   if (ctx->Query.CurrentOcclusionObject)
      rasterMask |= OCCLUSION_BIT;


   /* If we're not drawing to exactly one color buffer set the
    * MULTI_DRAW_BIT flag.  Also set it if we're drawing to no
    * buffers or the RGBA or CI mask disables all writes.
    */
   if (ctx->DrawBuffer->_NumColorDrawBuffers != 1) {
      /* more than one color buffer designated for writing (or zero buffers) */
      rasterMask |= MULTI_DRAW_BIT;
   }
   else if (ctx->Visual.rgbMode && *((GLuint *) ctx->Color.ColorMask) == 0) {
      rasterMask |= MULTI_DRAW_BIT; /* all RGBA channels disabled */
   }
   else if (!ctx->Visual.rgbMode && ctx->Color.IndexMask==0) {
      rasterMask |= MULTI_DRAW_BIT; /* all color index bits disabled */
   }

   if (ctx->FragmentProgram._Current) {
      rasterMask |= FRAGPROG_BIT;
   }

   if (ctx->ATIFragmentShader._Enabled) {
      rasterMask |= ATIFRAGSHADER_BIT;
   }

#if CHAN_TYPE == GL_FLOAT
   if (ctx->Color.ClampFragmentColor == GL_TRUE) {
      rasterMask |= CLAMPING_BIT;
   }
#endif

   SWRAST_CONTEXT(ctx)->_RasterMask = rasterMask;
}


/**
<<<<<<< HEAD
 * Examine polycon culls tate to compute the _BackfaceCullSign field.
=======
 * Examine polygon cull state to compute the _BackfaceCullSign field.
>>>>>>> d3f7b463
 * _BackfaceCullSign will be 0 if no culling, -1 if culling back-faces,
 * and 1 if culling front-faces.  The Polygon FrontFace state also
 * factors in.
 */
static void
_swrast_update_polygon( GLcontext *ctx )
{
   GLfloat backface_sign;

   if (ctx->Polygon.CullFlag) {
      switch (ctx->Polygon.CullFaceMode) {
      case GL_BACK:
         backface_sign = -1.0;
	 break;
      case GL_FRONT:
         backface_sign = 1.0;
	 break;
      case GL_FRONT_AND_BACK:
         /* fallthrough */
      default:
	 backface_sign = 0.0;
      }
   }
   else {
      backface_sign = 0.0;
   }

   SWRAST_CONTEXT(ctx)->_BackfaceCullSign = backface_sign;

   /* This is for front/back-face determination, but not for culling */
   SWRAST_CONTEXT(ctx)->_BackfaceSign
      = (ctx->Polygon.FrontFace == GL_CW) ? -1.0 : 1.0;
}



/**
 * Update the _PreferPixelFog field to indicate if we need to compute
 * fog blend factors (from the fog coords) per-fragment.
 */
static void
_swrast_update_fog_hint( GLcontext *ctx )
{
   SWcontext *swrast = SWRAST_CONTEXT(ctx);
   swrast->_PreferPixelFog = (!swrast->AllowVertexFog ||
                              ctx->FragmentProgram._Current ||
			      (ctx->Hint.Fog == GL_NICEST &&
			       swrast->AllowPixelFog));
}



/**
 * Update the swrast->_AnyTextureCombine flag.
 */
static void
_swrast_update_texture_env( GLcontext *ctx )
{
   SWcontext *swrast = SWRAST_CONTEXT(ctx);
   GLuint i;
   swrast->_AnyTextureCombine = GL_FALSE;
   for (i = 0; i < ctx->Const.MaxTextureUnits; i++) {
      if (ctx->Texture.Unit[i].EnvMode == GL_COMBINE_EXT ||
          ctx->Texture.Unit[i].EnvMode == GL_COMBINE4_NV) {
         swrast->_AnyTextureCombine = GL_TRUE;
         return;
      }
   }
}


/**
 * Determine if we can defer texturing/shading until after Z/stencil
 * testing.  This potentially allows us to skip texturing/shading for
 * lots of fragments.
 */
static void
_swrast_update_deferred_texture(GLcontext *ctx)
{
   SWcontext *swrast = SWRAST_CONTEXT(ctx);
   if (ctx->Color.AlphaEnabled) {
      /* alpha test depends on post-texture/shader colors */
      swrast->_DeferredTexture = GL_FALSE;
   }
   else {
      const struct gl_fragment_program *fprog
         = ctx->FragmentProgram._Current;
      if (fprog && (fprog->Base.OutputsWritten & (1 << FRAG_RESULT_DEPR))) {
         /* Z comes from fragment program/shader */
         swrast->_DeferredTexture = GL_FALSE;
      }
      else if (ctx->Query.CurrentOcclusionObject) {
         /* occlusion query depends on shader discard/kill results */
         swrast->_DeferredTexture = GL_FALSE;
      }
      else {
         swrast->_DeferredTexture = GL_TRUE;
      }
   }
}


/**
 * Update swrast->_FogColor and swrast->_FogEnable values.
 */
static void
_swrast_update_fog_state( GLcontext *ctx )
{
   SWcontext *swrast = SWRAST_CONTEXT(ctx);
   const struct gl_fragment_program *fp = ctx->FragmentProgram._Current;

   /* determine if fog is needed, and if so, which fog mode */
   swrast->_FogEnabled = GL_FALSE;
   if (fp && fp->Base.Target == GL_FRAGMENT_PROGRAM_ARB) {
      if (fp->FogOption != GL_NONE) {
         swrast->_FogEnabled = GL_TRUE;
         swrast->_FogMode = fp->FogOption;
      }
   }
   else if (ctx->Fog.Enabled) {
      swrast->_FogEnabled = GL_TRUE;
      swrast->_FogMode = ctx->Fog.Mode;
   }
}


/**
 * Update state for running fragment programs.  Basically, load the
 * program parameters with current state values.
 */
static void
_swrast_update_fragment_program(GLcontext *ctx, GLbitfield newState)
{
   const struct gl_fragment_program *fp = ctx->FragmentProgram._Current;
   if (fp) {
#if 0
      /* XXX Need a way to trigger the initial loading of parameters
       * even when there's no recent state changes.
       */
      if (fp->Base.Parameters->StateFlags & newState)
#endif
         _mesa_load_state_parameters(ctx, fp->Base.Parameters);
   }
}



#define _SWRAST_NEW_DERIVED (_SWRAST_NEW_RASTERMASK |	\
			     _NEW_TEXTURE |		\
			     _NEW_HINT |		\
			     _NEW_POLYGON )

/* State referenced by _swrast_choose_triangle, _swrast_choose_line.
 */
#define _SWRAST_NEW_TRIANGLE (_SWRAST_NEW_DERIVED |		\
			      _NEW_RENDERMODE|			\
                              _NEW_POLYGON|			\
                              _NEW_DEPTH|			\
                              _NEW_STENCIL|			\
                              _NEW_COLOR|			\
                              _NEW_TEXTURE|			\
                              _SWRAST_NEW_RASTERMASK|		\
                              _NEW_LIGHT|			\
                              _NEW_FOG |			\
			      _DD_NEW_SEPARATE_SPECULAR)

#define _SWRAST_NEW_LINE (_SWRAST_NEW_DERIVED |		\
			  _NEW_RENDERMODE|		\
                          _NEW_LINE|			\
                          _NEW_TEXTURE|			\
                          _NEW_LIGHT|			\
                          _NEW_FOG|			\
                          _NEW_DEPTH |			\
                          _DD_NEW_SEPARATE_SPECULAR)

#define _SWRAST_NEW_POINT (_SWRAST_NEW_DERIVED |	\
			   _NEW_RENDERMODE |		\
			   _NEW_POINT |			\
			   _NEW_TEXTURE |		\
			   _NEW_LIGHT |			\
			   _NEW_FOG |			\
                           _DD_NEW_SEPARATE_SPECULAR)

#define _SWRAST_NEW_TEXTURE_SAMPLE_FUNC _NEW_TEXTURE

#define _SWRAST_NEW_TEXTURE_ENV_MODE _NEW_TEXTURE

#define _SWRAST_NEW_BLEND_FUNC _NEW_COLOR



/**
 * Stub for swrast->Triangle to select a true triangle function
 * after a state change.
 */
static void
_swrast_validate_triangle( GLcontext *ctx,
			   const SWvertex *v0,
                           const SWvertex *v1,
                           const SWvertex *v2 )
{
   SWcontext *swrast = SWRAST_CONTEXT(ctx);

   _swrast_validate_derived( ctx );
   swrast->choose_triangle( ctx );
   ASSERT(swrast->Triangle);

   if (ctx->Texture._EnabledUnits == 0
       && NEED_SECONDARY_COLOR(ctx)
       && !ctx->FragmentProgram._Current) {
      /* separate specular color, but no texture */
      swrast->SpecTriangle = swrast->Triangle;
      swrast->Triangle = _swrast_add_spec_terms_triangle;
   }

   swrast->Triangle( ctx, v0, v1, v2 );
}

/**
 * Called via swrast->Line.  Examine current GL state and choose a software
 * line routine.  Then call it.
 */
static void
_swrast_validate_line( GLcontext *ctx, const SWvertex *v0, const SWvertex *v1 )
{
   SWcontext *swrast = SWRAST_CONTEXT(ctx);

   _swrast_validate_derived( ctx );
   swrast->choose_line( ctx );
   ASSERT(swrast->Line);

   if (ctx->Texture._EnabledUnits == 0
       && NEED_SECONDARY_COLOR(ctx)
       && !ctx->FragmentProgram._Current) {
      swrast->SpecLine = swrast->Line;
      swrast->Line = _swrast_add_spec_terms_line;
   }

   swrast->Line( ctx, v0, v1 );
}

/**
 * Called via swrast->Point.  Examine current GL state and choose a software
 * point routine.  Then call it.
 */
static void
_swrast_validate_point( GLcontext *ctx, const SWvertex *v0 )
{
   SWcontext *swrast = SWRAST_CONTEXT(ctx);

   _swrast_validate_derived( ctx );
   swrast->choose_point( ctx );

   if (ctx->Texture._EnabledUnits == 0
       && NEED_SECONDARY_COLOR(ctx)
       && !ctx->FragmentProgram._Current) {
      swrast->SpecPoint = swrast->Point;
      swrast->Point = _swrast_add_spec_terms_point;
   }

   swrast->Point( ctx, v0 );
}


/**
 * Called via swrast->BlendFunc.  Examine GL state to choose a blending
 * function, then call it.
 */
static void _ASMAPI
_swrast_validate_blend_func(GLcontext *ctx, GLuint n, const GLubyte mask[],
                            GLvoid *src, const GLvoid *dst,
                            GLenum chanType )
{
   SWcontext *swrast = SWRAST_CONTEXT(ctx);

   _swrast_validate_derived( ctx ); /* why is this needed? */
   _swrast_choose_blend_func( ctx, chanType );

   swrast->BlendFunc( ctx, n, mask, src, dst, chanType );
}


/**
 * Make sure we have texture image data for all the textures we may need
 * for subsequent rendering.
 */
static void
_swrast_validate_texture_images(GLcontext *ctx)
{
   SWcontext *swrast = SWRAST_CONTEXT(ctx);
   GLuint u;

   if (!swrast->ValidateTextureImage || !ctx->Texture._EnabledUnits) {
      /* no textures enabled, or no way to validate images! */
      return;
   }

   for (u = 0; u < ctx->Const.MaxTextureImageUnits; u++) {
      if (ctx->Texture.Unit[u]._ReallyEnabled) {
         struct gl_texture_object *texObj = ctx->Texture.Unit[u]._Current;
         ASSERT(texObj);
         if (texObj) {
            GLuint numFaces = (texObj->Target == GL_TEXTURE_CUBE_MAP) ? 6 : 1;
            GLuint face;
            for (face = 0; face < numFaces; face++) {
               GLint lvl;
               for (lvl = texObj->BaseLevel; lvl <= texObj->_MaxLevel; lvl++) {
                  struct gl_texture_image *texImg = texObj->Image[face][lvl];
                  if (texImg && !texImg->Data) {
                     swrast->ValidateTextureImage(ctx, texObj, face, lvl);
                     ASSERT(texObj->Image[face][lvl]->Data);
                  }
               }
            }
         }
      }
   }
}


/**
 * Free the texture image data attached to all currently enabled
 * textures.  Meant to be called by device drivers when transitioning
 * from software to hardware rendering.
 */
void
_swrast_eject_texture_images(GLcontext *ctx)
{
   GLuint u;

   if (!ctx->Texture._EnabledUnits) {
      /* no textures enabled */
      return;
   }

   for (u = 0; u < ctx->Const.MaxTextureImageUnits; u++) {
      if (ctx->Texture.Unit[u]._ReallyEnabled) {
         struct gl_texture_object *texObj = ctx->Texture.Unit[u]._Current;
         ASSERT(texObj);
         if (texObj) {
            GLuint numFaces = (texObj->Target == GL_TEXTURE_CUBE_MAP) ? 6 : 1;
            GLuint face;
            for (face = 0; face < numFaces; face++) {
               GLint lvl;
               for (lvl = texObj->BaseLevel; lvl <= texObj->_MaxLevel; lvl++) {
                  struct gl_texture_image *texImg = texObj->Image[face][lvl];
                  if (texImg && texImg->Data) {
                     _mesa_free_texmemory(texImg->Data);
                     texImg->Data = NULL;
                  }
               }
            }
         }
      }
   }
}



static void
_swrast_sleep( GLcontext *ctx, GLbitfield new_state )
{
   (void) ctx; (void) new_state;
}


static void
_swrast_invalidate_state( GLcontext *ctx, GLbitfield new_state )
{
   SWcontext *swrast = SWRAST_CONTEXT(ctx);
   GLuint i;

   swrast->NewState |= new_state;

   /* After 10 statechanges without any swrast functions being called,
    * put the module to sleep.
    */
   if (++swrast->StateChanges > 10) {
      swrast->InvalidateState = _swrast_sleep;
      swrast->NewState = ~0;
      new_state = ~0;
   }

   if (new_state & swrast->InvalidateTriangleMask)
      swrast->Triangle = _swrast_validate_triangle;

   if (new_state & swrast->InvalidateLineMask)
      swrast->Line = _swrast_validate_line;

   if (new_state & swrast->InvalidatePointMask)
      swrast->Point = _swrast_validate_point;

   if (new_state & _SWRAST_NEW_BLEND_FUNC)
      swrast->BlendFunc = _swrast_validate_blend_func;

   if (new_state & _SWRAST_NEW_TEXTURE_SAMPLE_FUNC)
      for (i = 0 ; i < ctx->Const.MaxTextureImageUnits ; i++)
	 swrast->TextureSample[i] = NULL;
}


void
_swrast_update_texture_samplers(GLcontext *ctx)
{
   SWcontext *swrast = SWRAST_CONTEXT(ctx);
   GLuint u;

   for (u = 0; u < ctx->Const.MaxTextureImageUnits; u++) {
      const struct gl_texture_object *tObj = ctx->Texture.Unit[u]._Current;
      /* Note: If tObj is NULL, the sample function will be a simple
       * function that just returns opaque black (0,0,0,1).
       */
      swrast->TextureSample[u] = _swrast_choose_texture_sample_func(ctx, tObj);
   }
}


/**
 * Update swrast->_ActiveAttribs, swrast->_NumActiveAttribs,
 * swrast->_ActiveAtttribMask.
 */
static void
_swrast_update_active_attribs(GLcontext *ctx)
{
   SWcontext *swrast = SWRAST_CONTEXT(ctx);
   GLuint attribsMask;

   /*
    * Compute _ActiveAttribsMask = which fragment attributes are needed.
    */
   if (ctx->FragmentProgram._Current) {
      /* fragment program/shader */
      attribsMask = ctx->FragmentProgram._Current->Base.InputsRead;
      attribsMask &= ~FRAG_BIT_WPOS; /* WPOS is always handled specially */
   }
   else if (ctx->ATIFragmentShader._Enabled) {
      attribsMask = ~0;  /* XXX fix me */
   }
   else {
      /* fixed function */
      attribsMask = 0x0;

#if CHAN_TYPE == GL_FLOAT
      attribsMask |= FRAG_BIT_COL0;
#endif

      if (ctx->Fog.ColorSumEnabled ||
          (ctx->Light.Enabled &&
           ctx->Light.Model.ColorControl == GL_SEPARATE_SPECULAR_COLOR)) {
         attribsMask |= FRAG_BIT_COL1;
      }

      if (swrast->_FogEnabled)
         attribsMask |= FRAG_BIT_FOGC;

      attribsMask |= (ctx->Texture._EnabledUnits << FRAG_ATTRIB_TEX0);
   }

   swrast->_ActiveAttribMask = attribsMask;

   /* Update _ActiveAttribs[] list */
   {
      GLuint i, num = 0;
      for (i = 0; i < FRAG_ATTRIB_MAX; i++) {
         if (attribsMask & (1 << i)) {
            swrast->_ActiveAttribs[num++] = i;
            /* how should this attribute be interpolated? */
            if (i == FRAG_ATTRIB_COL0 || i == FRAG_ATTRIB_COL1)
               swrast->_InterpMode[i] = ctx->Light.ShadeModel;
            else
               swrast->_InterpMode[i] = GL_SMOOTH;
         }
      }
      swrast->_NumActiveAttribs = num;
   }
}


void
_swrast_validate_derived( GLcontext *ctx )
{
   SWcontext *swrast = SWRAST_CONTEXT(ctx);

   if (swrast->NewState) {
      if (swrast->NewState & _NEW_POLYGON)
	 _swrast_update_polygon( ctx );

      if (swrast->NewState & (_NEW_HINT | _NEW_PROGRAM))
	 _swrast_update_fog_hint( ctx );

      if (swrast->NewState & _SWRAST_NEW_TEXTURE_ENV_MODE)
	 _swrast_update_texture_env( ctx );

      if (swrast->NewState & (_NEW_FOG | _NEW_PROGRAM))
         _swrast_update_fog_state( ctx );

      if (swrast->NewState & (_NEW_MODELVIEW |
                              _NEW_PROJECTION |
                              _NEW_TEXTURE_MATRIX |
                              _NEW_FOG |
                              _NEW_LIGHT |
                              _NEW_LINE |
                              _NEW_TEXTURE |
                              _NEW_TRANSFORM |
                              _NEW_POINT |
                              _NEW_VIEWPORT |
                              _NEW_PROGRAM))
	 _swrast_update_fragment_program( ctx, swrast->NewState );

      if (swrast->NewState & (_NEW_TEXTURE | _NEW_PROGRAM)) {
         _swrast_update_texture_samplers( ctx );
         _swrast_validate_texture_images(ctx);
      }

      if (swrast->NewState & (_NEW_COLOR | _NEW_PROGRAM))
         _swrast_update_deferred_texture(ctx);

      if (swrast->NewState & _SWRAST_NEW_RASTERMASK)
 	 _swrast_update_rasterflags( ctx );

      if (swrast->NewState & (_NEW_DEPTH |
                              _NEW_FOG |
                              _NEW_LIGHT |
                              _NEW_PROGRAM |
                              _NEW_TEXTURE))
         _swrast_update_active_attribs(ctx);

      swrast->NewState = 0;
      swrast->StateChanges = 0;
      swrast->InvalidateState = _swrast_invalidate_state;
   }
}

#define SWRAST_DEBUG 0

/* Public entrypoints:  See also s_accum.c, s_bitmap.c, etc.
 */
void
_swrast_Quad( GLcontext *ctx,
	      const SWvertex *v0, const SWvertex *v1,
              const SWvertex *v2, const SWvertex *v3 )
{
   if (SWRAST_DEBUG) {
      _mesa_debug(ctx, "_swrast_Quad\n");
      _swrast_print_vertex( ctx, v0 );
      _swrast_print_vertex( ctx, v1 );
      _swrast_print_vertex( ctx, v2 );
      _swrast_print_vertex( ctx, v3 );
   }
   SWRAST_CONTEXT(ctx)->Triangle( ctx, v0, v1, v3 );
   SWRAST_CONTEXT(ctx)->Triangle( ctx, v1, v2, v3 );
}

void
_swrast_Triangle( GLcontext *ctx, const SWvertex *v0,
                  const SWvertex *v1, const SWvertex *v2 )
{
   if (SWRAST_DEBUG) {
      _mesa_debug(ctx, "_swrast_Triangle\n");
      _swrast_print_vertex( ctx, v0 );
      _swrast_print_vertex( ctx, v1 );
      _swrast_print_vertex( ctx, v2 );
   }
   SWRAST_CONTEXT(ctx)->Triangle( ctx, v0, v1, v2 );
}

void
_swrast_Line( GLcontext *ctx, const SWvertex *v0, const SWvertex *v1 )
{
   if (SWRAST_DEBUG) {
      _mesa_debug(ctx, "_swrast_Line\n");
      _swrast_print_vertex( ctx, v0 );
      _swrast_print_vertex( ctx, v1 );
   }
   SWRAST_CONTEXT(ctx)->Line( ctx, v0, v1 );
}

void
_swrast_Point( GLcontext *ctx, const SWvertex *v0 )
{
   if (SWRAST_DEBUG) {
      _mesa_debug(ctx, "_swrast_Point\n");
      _swrast_print_vertex( ctx, v0 );
   }
   SWRAST_CONTEXT(ctx)->Point( ctx, v0 );
}

void
_swrast_InvalidateState( GLcontext *ctx, GLbitfield new_state )
{
   if (SWRAST_DEBUG) {
      _mesa_debug(ctx, "_swrast_InvalidateState\n");
   }
   SWRAST_CONTEXT(ctx)->InvalidateState( ctx, new_state );
}

void
_swrast_ResetLineStipple( GLcontext *ctx )
{
   if (SWRAST_DEBUG) {
      _mesa_debug(ctx, "_swrast_ResetLineStipple\n");
   }
   SWRAST_CONTEXT(ctx)->StippleCounter = 0;
}

void
_swrast_SetFacing(GLcontext *ctx, GLuint facing)
{
   SWRAST_CONTEXT(ctx)->PointLineFacing = facing;
}

void
_swrast_allow_vertex_fog( GLcontext *ctx, GLboolean value )
{
   if (SWRAST_DEBUG) {
      _mesa_debug(ctx, "_swrast_allow_vertex_fog %d\n", value);
   }
   SWRAST_CONTEXT(ctx)->InvalidateState( ctx, _NEW_HINT );
   SWRAST_CONTEXT(ctx)->AllowVertexFog = value;
}

void
_swrast_allow_pixel_fog( GLcontext *ctx, GLboolean value )
{
   if (SWRAST_DEBUG) {
      _mesa_debug(ctx, "_swrast_allow_pixel_fog %d\n", value);
   }
   SWRAST_CONTEXT(ctx)->InvalidateState( ctx, _NEW_HINT );
   SWRAST_CONTEXT(ctx)->AllowPixelFog = value;
}


GLboolean
_swrast_CreateContext( GLcontext *ctx )
{
   GLuint i;
   SWcontext *swrast = (SWcontext *)CALLOC(sizeof(SWcontext));

   if (SWRAST_DEBUG) {
      _mesa_debug(ctx, "_swrast_CreateContext\n");
   }

   if (!swrast)
      return GL_FALSE;

   swrast->NewState = ~0;

   swrast->choose_point = _swrast_choose_point;
   swrast->choose_line = _swrast_choose_line;
   swrast->choose_triangle = _swrast_choose_triangle;

   swrast->InvalidatePointMask = _SWRAST_NEW_POINT;
   swrast->InvalidateLineMask = _SWRAST_NEW_LINE;
   swrast->InvalidateTriangleMask = _SWRAST_NEW_TRIANGLE;

   swrast->Point = _swrast_validate_point;
   swrast->Line = _swrast_validate_line;
   swrast->Triangle = _swrast_validate_triangle;
   swrast->InvalidateState = _swrast_sleep;
   swrast->BlendFunc = _swrast_validate_blend_func;

   swrast->AllowVertexFog = GL_TRUE;
   swrast->AllowPixelFog = GL_TRUE;

   /* Optimized Accum buffer */
   swrast->_IntegerAccumMode = GL_FALSE;
   swrast->_IntegerAccumScaler = 0.0;

   for (i = 0; i < MAX_TEXTURE_IMAGE_UNITS; i++)
      swrast->TextureSample[i] = NULL;

   swrast->SpanArrays = MALLOC_STRUCT(sw_span_arrays);
   if (!swrast->SpanArrays) {
      FREE(swrast);
      return GL_FALSE;
   }
   swrast->SpanArrays->ChanType = CHAN_TYPE;
#if CHAN_TYPE == GL_UNSIGNED_BYTE
   swrast->SpanArrays->rgba = swrast->SpanArrays->rgba8;
#elif CHAN_TYPE == GL_UNSIGNED_SHORT
   swrast->SpanArrays->rgba = swrast->SpanArrays->rgba16;
#else
   swrast->SpanArrays->rgba = swrast->SpanArrays->attribs[FRAG_ATTRIB_COL0];
#endif

   /* init point span buffer */
   swrast->PointSpan.primitive = GL_POINT;
   swrast->PointSpan.end = 0;
   swrast->PointSpan.facing = 0;
   swrast->PointSpan.array = swrast->SpanArrays;

   swrast->TexelBuffer = (GLchan *) MALLOC(ctx->Const.MaxTextureImageUnits *
                                           MAX_WIDTH * 4 * sizeof(GLchan));
   if (!swrast->TexelBuffer) {
      FREE(swrast->SpanArrays);
      FREE(swrast);
      return GL_FALSE;
   }

   ctx->swrast_context = swrast;

   return GL_TRUE;
}

void
_swrast_DestroyContext( GLcontext *ctx )
{
   SWcontext *swrast = SWRAST_CONTEXT(ctx);

   if (SWRAST_DEBUG) {
      _mesa_debug(ctx, "_swrast_DestroyContext\n");
   }

   FREE( swrast->SpanArrays );
   if (swrast->ZoomedArrays)
      FREE( swrast->ZoomedArrays );
   FREE( swrast->TexelBuffer );
   FREE( swrast );

   ctx->swrast_context = 0;
}


struct swrast_device_driver *
_swrast_GetDeviceDriverReference( GLcontext *ctx )
{
   SWcontext *swrast = SWRAST_CONTEXT(ctx);
   return &swrast->Driver;
}

void
_swrast_flush( GLcontext *ctx )
{
   SWcontext *swrast = SWRAST_CONTEXT(ctx);
   /* flush any pending fragments from rendering points */
   if (swrast->PointSpan.end > 0) {
      if (ctx->Visual.rgbMode) {
         _swrast_write_rgba_span(ctx, &(swrast->PointSpan));
      }
      else {
         _swrast_write_index_span(ctx, &(swrast->PointSpan));
      }
      swrast->PointSpan.end = 0;
   }
}

void
_swrast_render_primitive( GLcontext *ctx, GLenum prim )
{
   SWcontext *swrast = SWRAST_CONTEXT(ctx);
   if (swrast->Primitive == GL_POINTS && prim != GL_POINTS) {
      _swrast_flush(ctx);
   }
   swrast->Primitive = prim;
}


void
_swrast_render_start( GLcontext *ctx )
{
   SWcontext *swrast = SWRAST_CONTEXT(ctx);
   if (swrast->Driver.SpanRenderStart)
      swrast->Driver.SpanRenderStart( ctx );
   swrast->PointSpan.end = 0;
}
 
void
_swrast_render_finish( GLcontext *ctx )
{
   SWcontext *swrast = SWRAST_CONTEXT(ctx);
   if (swrast->Driver.SpanRenderFinish)
      swrast->Driver.SpanRenderFinish( ctx );

   _swrast_flush(ctx);
}


#define SWRAST_DEBUG_VERTICES 0

void
_swrast_print_vertex( GLcontext *ctx, const SWvertex *v )
{
   GLuint i;

   if (SWRAST_DEBUG_VERTICES) {
      _mesa_debug(ctx, "win %f %f %f %f\n",
                  v->attrib[FRAG_ATTRIB_WPOS][0],
                  v->attrib[FRAG_ATTRIB_WPOS][1],
                  v->attrib[FRAG_ATTRIB_WPOS][2],
                  v->attrib[FRAG_ATTRIB_WPOS][3]);

      for (i = 0 ; i < ctx->Const.MaxTextureCoordUnits ; i++)
	 if (ctx->Texture.Unit[i]._ReallyEnabled)
	    _mesa_debug(ctx, "texcoord[%d] %f %f %f %f\n", i,
                        v->attrib[FRAG_ATTRIB_TEX0 + i][0],
                        v->attrib[FRAG_ATTRIB_TEX0 + i][1],
                        v->attrib[FRAG_ATTRIB_TEX0 + i][2],
                        v->attrib[FRAG_ATTRIB_TEX0 + i][3]);

#if CHAN_TYPE == GL_FLOAT
      _mesa_debug(ctx, "color %f %f %f %f\n",
                  v->color[0], v->color[1], v->color[2], v->color[3]);
#else
      _mesa_debug(ctx, "color %d %d %d %d\n",
                  v->color[0], v->color[1], v->color[2], v->color[3]);
#endif
      _mesa_debug(ctx, "spec %g %g %g %g\n",
                  v->attrib[FRAG_ATTRIB_COL1][0],
                  v->attrib[FRAG_ATTRIB_COL1][1],
                  v->attrib[FRAG_ATTRIB_COL1][2],
                  v->attrib[FRAG_ATTRIB_COL1][3]);
      _mesa_debug(ctx, "fog %f\n", v->attrib[FRAG_ATTRIB_FOGC][0]);
      _mesa_debug(ctx, "index %d\n", v->attrib[FRAG_ATTRIB_CI][0]);
      _mesa_debug(ctx, "pointsize %f\n", v->pointSize);
      _mesa_debug(ctx, "\n");
   }
}<|MERGE_RESOLUTION|>--- conflicted
+++ resolved
@@ -1,10 +1,6 @@
 /*
  * Mesa 3-D graphics library
-<<<<<<< HEAD
- * Version:  7.0.3
-=======
  * Version:  7.1
->>>>>>> d3f7b463
  *
  * Copyright (C) 1999-2007  Brian Paul   All Rights Reserved.
  *
@@ -121,11 +117,7 @@
 
 
 /**
-<<<<<<< HEAD
- * Examine polycon culls tate to compute the _BackfaceCullSign field.
-=======
  * Examine polygon cull state to compute the _BackfaceCullSign field.
->>>>>>> d3f7b463
  * _BackfaceCullSign will be 0 if no culling, -1 if culling back-faces,
  * and 1 if culling front-faces.  The Polygon FrontFace state also
  * factors in.

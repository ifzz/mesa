--- conflicted
+++ resolved
@@ -1459,14 +1459,7 @@
          }
       }
 
-<<<<<<< HEAD
       if (match_layout_qualifier("binding", $1, state) == 0) {
-=======
-      if ((state->has_420pack() ||
-           state->has_atomic_counters() ||
-           state->has_shader_storage_buffer_objects()) &&
-          match_layout_qualifier("binding", $1, state) == 0) {
->>>>>>> d3e23f1f
          $$.flags.q.explicit_binding = 1;
          $$.binding = $3;
       }
